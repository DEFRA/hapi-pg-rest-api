--- conflicted
+++ resolved
@@ -1,12 +1,7 @@
 {
   "name": "hapi-pg-rest-api",
-<<<<<<< HEAD
   "version": "2.0.7",
   "description": "Creates simple RESTful API routes in a HAPI application linked to a Postgres DB table ",
-=======
-  "version": "2.0.6",
-  "description": "RESTful API builder for Postgres DB table within a HAPI v16 application",
->>>>>>> c69ee148
   "main": "index.js",
   "bugs": {
     "url": "https://github.com/DEFRA/hapi-pg-rest-api/issues"
